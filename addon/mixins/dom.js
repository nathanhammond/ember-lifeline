import Ember from 'ember';

const {
  Mixin,
  $,
  run,
  merge,
  assert
} = Ember;

const DEFAULT_LISTENER_OPTIONS = {
  passive: true
};

let shouldAssertPassive = false;

export function setShouldAssertPassive(value) {
  shouldAssertPassive = value && window.Proxy;
}

function assertOnlyPassiveEventUsageProxy(event) {
  return new window.Proxy(event, {
    get(obj, prop) {
      if (prop === 'preventDefault') {
        throw new Error('Passive event listeners cannot call preventDefault, please pass `{passive: false}`');
      }
      if (prop === 'stopPropagation') {
        throw new Error('Passive event listeners cannot call stopPropagation, please pass `{passive: false}`');
      }
      return obj[prop];
    }
  });
}

function listenerDataFor(element, eventName) {
  let passiveListeners = element.prop('_passiveListeners');
  /* Set an object to cache passive listener data */
  if (!passiveListeners) {
    passiveListeners = {};
    element.prop('_passiveListeners', passiveListeners);
  }

  let passiveListenersForEvent = passiveListeners[eventName];
  /* Set an object for the event */
  if (!passiveListenersForEvent) {
    passiveListenersForEvent = {
      handlers: [],
      listener: null
    };
    passiveListeners[eventName] = passiveListenersForEvent;
  }

  return passiveListenersForEvent;
}

function removeHandlerFromListenerData(handler) {
  let listenerData = listenerDataFor(handler.element, handler.eventName);

  /*
   * Splice the handler out of the handlers list
   */
  let index = listenerData.handlers.indexOf(handler.callback);
  listenerData.handlers.splice(index, 1);

  /*
   * If no more handlers remain, detach the passive listener from the
   * element and reset the listenerData cache.
   */
  if (listenerData.handlers.length === 0) {
    handler.element.off(handler.eventName, listenerData.listener);
    listenerData.listener = null;
    listenerData.handlers = [];
  }
}

/**
 ContextBoundEventListenersMixin provides a mechanism to attach event listeners
 with runloops and automatic removal when the host object is removed from DOM.

 These capabilities are very commonly needed, so this mixin is by default
 included into all `Ember.View` and `Ember.Component` instances.

 @class ContextBoundEventListenersMixin
 @public
 */
export default Mixin.create({
  init() {
    this._super(...arguments);
  },

  /**
   Attaches an event listener that will automatically be removed when the host
   object is dropped from DOM.

   Example:

   ```js
   import Component from 'ember-component';
   import ContextBoundEventListenersMixin from 'ember-lifeline/mixins/dom';

   export default Component.extend(ContextBoundEventListenersMixin, {
     didInsertElement() {
       this.addEventListener('.some-item', 'click', (e) => {
         console.log('.some-item was clicked');
       });
     }
   });
   ```

   @method addEventListener
   @param { String } selector the jQuery selector or element
   @param { String } _eventName the event name to listen for
   @param { Function } _callback the callback to run for that event
   @public
   */
  addEventListener(selector, eventName, callback, _options) {
    assert('Must provide an element (not a jQuery selector) when using addEventListener in a tagless component.', this.tagName !== '' || typeof selector !== 'string');
    assert('Called addEventListener before the component was rendered', this._currentState === this._states.inDOM);
    assert(`Called \`addEventListener\` without \`init\` calling \`_super\` in ${this}. Please ensure \`init\` is calling \`_super\`.`, typeof this._listeners !== 'undefined');

    // Ember.assign would be better here, but Ember < 2.5 doesn't have that :(
    let options = merge(merge({}, DEFAULT_LISTENER_OPTIONS), _options);
    let element = findElement(this.element, selector);

    if (options.passive) {
      this._addCoalescedEventListener(element, eventName, callback);
    } else {
      this._addEventListener(element, eventName, callback);
    }
  },

  /**

   @param { String } selector the jQuery selector or element
   @param { String } _eventName the event name to listen for
   @param { Function } _callback the callback to run for that event
   @public
   */
  removeEventListener(selector, eventName, callback, _options) {
    assert('Must provide an element (not a jQuery selector) when using addEventListener in a tagless component.', this.tagName !== '' || typeof selector !== 'string');
    assert(`Called \`removeEventListener\` without \`init\` calling \`_super\` in ${this}. Please ensure \`init\` is calling \`_super\`.`, typeof this._listeners !== 'undefined');

    let options = merge(merge({}, DEFAULT_LISTENER_OPTIONS), _options);
    let element = findElement(this.element, selector);

    if (options.passive) {
      this._removeCoalescedEventListener(element, eventName, callback);
    } else {
      this._removeEventListener(element, eventName, callback);
    }
  },

  _addCoalescedEventListener(element, eventName, callback) {
    /*
     * listenerData caches the handler list and listener callback on the
     * element as a property.
     */
    let listenerData = listenerDataFor(element, eventName);

    /*
     * If listenerData has no handlers, we must setup the listener.
     */
    if (listenerData.handlers.length === 0) {

      /*
       * Create a callback that walks over all handlers and calls them in
       * order. In dev mode, wrap the event in a proxy to ensure active
       * steps like stopPropogation or preventDefault are not called.
       */
      let coalescedCallback = (event, ...callbackArgs) => {
        let eventForHandlers = event;
        if (shouldAssertPassive) {
          eventForHandlers = assertOnlyPassiveEventUsageProxy(event);
        }

        run(() => {
          listenerData.handlers.forEach((h) => {
            h.apply(this, [eventForHandlers, ...callbackArgs]);
          });
        });
      };

      /*
       * Attach the listener and cache the listener for teardown
       */
      element.on(eventName, coalescedCallback);
      listenerData.listener = coalescedCallback;
    }

    /*
     * Finally, push the handler onto the list of handlers. Do this on the
     * listenerData for execution of the hooks, and on the context for
     * teardown.
     */
    listenerData.handlers.push(callback);
    this.getOrAllocateArray('_coalescedHandlers').push({ element, eventName, callback });
  },

  _addEventListener(element, eventName, _callback) {
    let callback = run.bind(this, _callback);
    element.on(eventName, callback);
    this.getOrAllocateArray('_listeners').push({ element, eventName, callback, _callback });
  },

  _removeCoalescedEventListener(element, eventName, callback) {
    if (!this._coalescedHandlers) {
      return;
    }

    for (let i = 0; i < this._coalescedHandlers.length; i++) {
      let handler = this._coalescedHandlers[i];
      if (
        handler.element.get(0) === element.get(0)
        && handler.eventName === eventName
        && handler.callback === callback
      ) {
        removeHandlerFromListenerData(handler);
        break;
      }
    }
  },

  _removeEventListener(element, eventName, _callback) {
    if (!this._listeners) {
      return;
    }

    // We cannot use Array.findIndex as we cannot rely on babel/polyfill being present
    for (let i = 0; i < this._listeners.length; i++) {
      let listener = this._listeners[i];
      if (
        listener.element.get(0) === element.get(0)
        && listener.eventName === eventName
        && listener._callback === _callback
      ) {
        /*
         * Drop the event listener and remove the listener object
         */
        element.off(eventName, listener.callback);
        this._listeners.splice(i, 1);
        break;
      }
    }
  },

  willDestroyElement() {
    this._super(...arguments);

<<<<<<< HEAD
    if (this._listeners) {
      /* Drop non-passive event listeners */
      for (let i = 0; i < this._listeners.length; i++) {
        let { element, eventName, callback } = this._listeners[i];
        element.off(eventName, callback);
      }
      this._listeners.length = 0;
=======
    assert(`Called \`willDestroyElement\` without \`init\` calling \`_super\` in ${this}. Please ensure \`init\` is calling \`_super\`.`, typeof this._listeners !== 'undefined');

    /* Drop non-passive event listeners */
    for (let i = 0; i < this._listeners.length; i++) {
      let { element, eventName, callback } = this._listeners[i];
      element.off(eventName, callback);
>>>>>>> bb1d2d96
    }

    if (this._coalescedHandlers) {
      /* Drop passive event listeners */
      for (let i = 0; i < this._coalescedHandlers.length; i++) {
        let handler = this._coalescedHandlers[i];
        removeHandlerFromListenerData(handler);
      }
      this._coalescedHandlers.length = 0;
    }
  },

  getOrAllocateArray(propertyName) {
    if (!this[propertyName]) {
      this[propertyName] = [];
    }

    return this[propertyName];
  }
});

function findElement(contextElement, selector) {
  let selectorType = typeof selector;
  let element;
  if (selectorType === 'string') {
    element = $(selector, contextElement);
  } else if (selector instanceof $) {
    element = selector;
  } else if (selector.nodeType || selector === window) {
    element = $(selector);
  }

  assert(`Called addEventListener with bad selector value ${selector}`, !!element);
  assert(`Called addEventListener with selector not found in DOM: ${selector}`, element.length > 0);

  return element;
}<|MERGE_RESOLUTION|>--- conflicted
+++ resolved
@@ -246,7 +246,8 @@
   willDestroyElement() {
     this._super(...arguments);
 
-<<<<<<< HEAD
+    assert(`Called \`willDestroyElement\` without \`init\` calling \`_super\` in ${this}. Please ensure \`init\` is calling \`_super\`.`, typeof this._listeners !== 'undefined');
+
     if (this._listeners) {
       /* Drop non-passive event listeners */
       for (let i = 0; i < this._listeners.length; i++) {
@@ -254,14 +255,6 @@
         element.off(eventName, callback);
       }
       this._listeners.length = 0;
-=======
-    assert(`Called \`willDestroyElement\` without \`init\` calling \`_super\` in ${this}. Please ensure \`init\` is calling \`_super\`.`, typeof this._listeners !== 'undefined');
-
-    /* Drop non-passive event listeners */
-    for (let i = 0; i < this._listeners.length; i++) {
-      let { element, eventName, callback } = this._listeners[i];
-      element.off(eventName, callback);
->>>>>>> bb1d2d96
     }
 
     if (this._coalescedHandlers) {
