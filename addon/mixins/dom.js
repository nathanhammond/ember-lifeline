--- conflicted
+++ resolved
@@ -194,11 +194,8 @@
      * teardown.
      */
     listenerData.handlers.push(callback);
-<<<<<<< HEAD
-    this._coalescedHandlers.push({ element, eventName, callback, _callback });
-=======
-    this._getOrAllocateArray('_coalescedHandlers').push({ element, eventName, callback });
->>>>>>> fb8caa35
+
+    this._getOrAllocateArray('_coalescedHandlers').push({ element, eventName, callback, _callback });
   },
 
   _addEventListener(element, eventName, _callback) {
@@ -207,15 +204,11 @@
     this._getOrAllocateArray('_listeners').push({ element, eventName, callback, _callback });
   },
 
-<<<<<<< HEAD
   _removeCoalescedEventListener(element, eventName, _callback) {
-=======
-  _removeCoalescedEventListener(element, eventName, callback) {
     if (!this._coalescedHandlers) {
       return;
     }
 
->>>>>>> fb8caa35
     for (let i = 0; i < this._coalescedHandlers.length; i++) {
       let handler = this._coalescedHandlers[i];
       if (
